package server

import (
	"crypto/rand"
	"encoding/hex"
	"flag"
    "net/http"
    "strings"

	"github.com/genshen/cmds"
    _ "github.com/genshen/wssocks/server/statik"
	"github.com/genshen/wssocks/wss"
	"github.com/genshen/wssocks/wss/status"
    "github.com/rakyll/statik/fs"
	log "github.com/sirupsen/logrus"
)

var serverCommand = &cmds.Command{
	Name:        "server",
	Summary:     "run as server mode",
	Description: "run as server program.",
	CustomFlags: false,
	HasOptions:  true,
}

func init() {
	var s server
    fs := flag.NewFlagSet("server", flag.ContinueOnError)
	serverCommand.FlagSet = fs
	serverCommand.FlagSet.StringVar(&s.address, "addr", ":1088", `listen address.`)
	serverCommand.FlagSet.StringVar(&s.wsBasePath, "ws_base_path", "/", "base path for serving websocket.")
	serverCommand.FlagSet.BoolVar(&s.http, "http", true, `enable http and https proxy.`)
	serverCommand.FlagSet.BoolVar(&s.authEnable, "auth", false, `enable/disable connection authentication.`)
	serverCommand.FlagSet.StringVar(&s.authKey, "auth_key", "", "connection key for authentication. \nIf not provided, it will generate one randomly.")
<<<<<<< HEAD
    serverCommand.FlagSet.BoolVar(&s.tls, "tls", false, "enable/disable HTTPS/TLS support of server.")
    serverCommand.FlagSet.StringVar(&s.tlsCertFile, "tls-cert-file", "", "path of certificate file if HTTPS/tls is enabled.")
    serverCommand.FlagSet.StringVar(&s.tlsKeyFile, "tls-key-file", "", "path of private key file if HTTPS/tls is enabled.")
    serverCommand.FlagSet.BoolVar(&s.status, "status", false, `enable/disable service status page.`)
=======
    serverCommand.FlagSet.BoolVar(&s.status, "status", false, `enable/disable serving status page.`)
	serverCommand.FlagSet.Usage = serverCommand.Usage // use default usage provided by cmds.Command.
>>>>>>> b71b96b7

	serverCommand.Runner = &s
	cmds.AllCommands = append(cmds.AllCommands, serverCommand)
}

type server struct {
<<<<<<< HEAD
	address     string
	http        bool   // enable http and https proxy
	authEnable  bool   // enable authentication connection key
	authKey     string // the connection key if authentication is enabled
	tls         bool   // enable/disable HTTPS/tls support of server.
	tlsCertFile string // path of certificate file if HTTPS/tls is enabled.
	tlsKeyFile  string // path of private key file if HTTPS/tls is enabled.
	status      bool   // enable service status page
=======
	address    string
	wsBasePath string // base path for serving websocket and status page
	http       bool   // enable http and https proxy
	authEnable bool   // enable authentication connection key
	authKey    string // the connection key if authentication is enabled
    status     bool   // enable service status page
>>>>>>> b71b96b7
}

func genRandBytes(n int) ([]byte, error) {
	b := make([]byte, n)
	_, err := rand.Read(b)
	// Note that err == nil only if we read len(b) bytes.
	if err != nil {
		return nil, err
	}
	return b, nil
}

func (s *server) PreRun() error {
	if s.authEnable && s.authKey == "" {
		log.Trace("empty authentication key provided, now it will generate a random authentication key.")
		b, err := genRandBytes(12)
		if err != nil {
			return err
		}
		s.authKey = strings.ToUpper(hex.EncodeToString(b))
	}
	// set base url
	if s.wsBasePath == "" {
		s.wsBasePath = "/"
	}
	// complete prefix and suffix
	if !strings.HasPrefix(s.wsBasePath, "/") {
		s.wsBasePath = "/" + s.wsBasePath
	}
	if !strings.HasSuffix(s.wsBasePath, "/") {
		s.wsBasePath = s.wsBasePath + "/"
	}
	return nil
}

func (s *server) Run() error {
    config := wss.WebsocksServerConfig{EnableHttp: s.http, EnableConnKey: s.authEnable, ConnKey: s.authKey, EnableStatusPage: s.status}
    hc := wss.NewHubCollection()

    http.Handle(s.wsBasePath, wss.NewServeWS(hc,config))
    if s.status {
        statikFS, err := fs.New()
        if err != nil {
            log.Fatal(err)
        }
        http.Handle("/status/", http.StripPrefix("/status", http.FileServer(statikFS)))
        http.Handle("/api/status/", status.NewStatusHandle(hc, s.http, s.authEnable, s.wsBasePath))
    }

	if s.authEnable {
		log.Info("connection authentication key: ", s.authKey)
	}
    if s.status {
        log.Info("service status page is enabled at `/status` endpoint")
    }

    listenAddrToLog := s.address + s.wsBasePath
    if s.wsBasePath == "/"{
		listenAddrToLog = s.address
	}
	log.WithFields(log.Fields{
		"listen address": listenAddrToLog,
	}).Info("listening for incoming messages.")

	if s.tls {
		log.Fatal(http.ListenAndServeTLS(s.address, s.tlsCertFile, s.tlsKeyFile, nil))
	} else {
		log.Fatal(http.ListenAndServe(s.address, nil))
	}
	return nil
}<|MERGE_RESOLUTION|>--- conflicted
+++ resolved
@@ -32,23 +32,19 @@
 	serverCommand.FlagSet.BoolVar(&s.http, "http", true, `enable http and https proxy.`)
 	serverCommand.FlagSet.BoolVar(&s.authEnable, "auth", false, `enable/disable connection authentication.`)
 	serverCommand.FlagSet.StringVar(&s.authKey, "auth_key", "", "connection key for authentication. \nIf not provided, it will generate one randomly.")
-<<<<<<< HEAD
     serverCommand.FlagSet.BoolVar(&s.tls, "tls", false, "enable/disable HTTPS/TLS support of server.")
     serverCommand.FlagSet.StringVar(&s.tlsCertFile, "tls-cert-file", "", "path of certificate file if HTTPS/tls is enabled.")
     serverCommand.FlagSet.StringVar(&s.tlsKeyFile, "tls-key-file", "", "path of private key file if HTTPS/tls is enabled.")
     serverCommand.FlagSet.BoolVar(&s.status, "status", false, `enable/disable service status page.`)
-=======
-    serverCommand.FlagSet.BoolVar(&s.status, "status", false, `enable/disable serving status page.`)
-	serverCommand.FlagSet.Usage = serverCommand.Usage // use default usage provided by cmds.Command.
->>>>>>> b71b96b7
+    serverCommand.FlagSet.Usage = serverCommand.Usage // use default usage provided by cmds.Command.
 
 	serverCommand.Runner = &s
 	cmds.AllCommands = append(cmds.AllCommands, serverCommand)
 }
 
 type server struct {
-<<<<<<< HEAD
 	address     string
+	wsBasePath  string // base path for serving websocket and status page
 	http        bool   // enable http and https proxy
 	authEnable  bool   // enable authentication connection key
 	authKey     string // the connection key if authentication is enabled
@@ -56,14 +52,6 @@
 	tlsCertFile string // path of certificate file if HTTPS/tls is enabled.
 	tlsKeyFile  string // path of private key file if HTTPS/tls is enabled.
 	status      bool   // enable service status page
-=======
-	address    string
-	wsBasePath string // base path for serving websocket and status page
-	http       bool   // enable http and https proxy
-	authEnable bool   // enable authentication connection key
-	authKey    string // the connection key if authentication is enabled
-    status     bool   // enable service status page
->>>>>>> b71b96b7
 }
 
 func genRandBytes(n int) ([]byte, error) {
